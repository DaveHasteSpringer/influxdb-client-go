--- conflicted
+++ resolved
@@ -1,16 +1,12 @@
-## 1.1.0 
+## 1.1.0
 ### Features
-<<<<<<< HEAD
 1. [#100](https://github.com/influxdata/influxdb-client-go/pull/100)  HTTP request timeout made configurable
-  
-=======
 1. [#99](https://github.com/influxdata/influxdb-client-go/pull/99)  Organizations API and Users API
 1. [#96](https://github.com/influxdata/influxdb-client-go/pull/96)  Authorization API
 
 ### Doc
 1. [#101](https://github.com/influxdata/influxdb-client-go/pull/101) Added examples to API doc
 
->>>>>>> 4ca9d678
 ## 1.0.0 [2020-04-01]
 ### Core
 
