#!/usr/bin/env bash
#
# The MIT License
#
# Permission is hereby granted, free of charge, to any person obtaining a copy
# of this software and associated documentation files (the "Software"), to deal
# in the Software without restriction, including without limitation the rights
# to use, copy, modify, merge, publish, distribute, sublicense, and/or sell
# copies of the Software, and to permit persons to whom the Software is
# furnished to do so, subject to the following conditions:
#
# The above copyright notice and this permission notice shall be included in
# all copies or substantial portions of the Software.
#
# THE SOFTWARE IS PROVIDED "AS IS", WITHOUT WARRANTY OF ANY KIND, EXPRESS OR
# IMPLIED, INCLUDING BUT NOT LIMITED TO THE WARRANTIES OF MERCHANTABILITY,
# FITNESS FOR A PARTICULAR PURPOSE AND NONINFRINGEMENT. IN NO EVENT SHALL THE
# AUTHORS OR COPYRIGHT HOLDERS BE LIABLE FOR ANY CLAIM, DAMAGES OR OTHER
# LIABILITY, WHETHER IN AN ACTION OF CONTRACT, TORT OR OTHERWISE, ARISING FROM,
# OUT OF OR IN CONNECTION WITH THE SOFTWARE OR THE USE OR OTHER DEALINGS IN
# THE SOFTWARE.
#

set -e

DEFAULT_DOCKER_REGISTRY="quay.io/influxdb/"
DOCKER_REGISTRY="${DOCKER_REGISTRY:-$DEFAULT_DOCKER_REGISTRY}"

DEFAULT_INFLUXDB_VERSION="1.8.2"
INFLUXDB_VERSION="${INFLUXDB_VERSION:-$DEFAULT_INFLUXDB_VERSION}"
INFLUXDB_IMAGE=influxdb:${INFLUXDB_VERSION}-alpine

DEFAULT_INFLUXDB_V2_REPOSITORY="influxdb"
DEFAULT_INFLUXDB_V2_VERSION="2.0.0-rc"
INFLUXDB_V2_REPOSITORY="${INFLUXDB_V2_REPOSITORY:-$DEFAULT_INFLUXDB_V2_REPOSITORY}"
INFLUXDB_V2_VERSION="${INFLUXDB_V2_VERSION:-$DEFAULT_INFLUXDB_V2_VERSION}"
INFLUXDB_V2_IMAGE=${DOCKER_REGISTRY}${INFLUXDB_V2_REPOSITORY}:${INFLUXDB_V2_VERSION}

SCRIPT_PATH="$( cd "$(dirname "$0")" ; pwd -P )"

docker kill influxdb || true
docker rm influxdb || true
docker kill influxdb_v2 || true
docker rm influxdb_v2 || true
docker kill influxdb_v2_onboarding || true
docker rm influxdb_v2_onboarding || true
docker network rm influx_network || true
docker network create -d bridge influx_network --subnet 192.168.0.0/24 --gateway 192.168.0.1


echo
echo "Restarting InfluxDB [${INFLUXDB_IMAGE}] ..."
echo

#
# InfluxDB 1.8
#

docker pull ${INFLUXDB_IMAGE} || true
docker run \
       --detach \
       --name influxdb \
       --network influx_network \
       --publish 8087:8086 \
       --volume ${SCRIPT_PATH}/influxdb.conf:/etc/influxdb/influxdb.conf \
       ${INFLUXDB_IMAGE}

echo "Wait to start InfluxDB"
wget -S --spider --tries=20 --retry-connrefused --waitretry=5 http://localhost:8087/ping
echo
echo "Post with create dabase"
echo
curl -X POST localhost:8087/query --data-urlencode "q=create database mydb"
#
# InfluxDB 2.0
#
echo
echo "Restarting InfluxDB 2.0 [${INFLUXDB_V2_IMAGE}] ... "
echo

docker pull ${INFLUXDB_V2_IMAGE} || true
docker run \
       --detach \
       --name influxdb_v2 \
       --network influx_network \
<<<<<<< HEAD
       --publish 8086:9999 \
=======
       --publish 9999:8086 \
>>>>>>> 466f4500
       ${INFLUXDB_V2_IMAGE}

echo "Wait to start InfluxDB 2.0"
wget -S --spider --tries=20 --retry-connrefused --waitretry=5 http://localhost:8086/metrics

echo
echo "Post onBoarding request, to setup initial user (my-user@my-password), org (my-org) and bucketSetup (my-bucket)"
echo
curl -i -X POST http://localhost:8086/api/v2/setup -H 'accept: application/json' \
    -d '{
            "username": "my-user",
            "password": "my-password",
            "org": "my-org",
            "bucket": "my-bucket",
            "token": "my-token"
        }'

#
# InfluxDB 2.0
#
echo
echo "Restarting InfluxDB 2.0 for onboarding test... "
echo

docker run \
       --detach \
       --name influxdb_v2_onboarding \
       --network influx_network \
<<<<<<< HEAD
       --publish 8089:9999 \
=======
       --publish 9990:8086 \
>>>>>>> 466f4500
       ${INFLUXDB_V2_IMAGE}
<|MERGE_RESOLUTION|>--- conflicted
+++ resolved
@@ -83,11 +83,7 @@
        --detach \
        --name influxdb_v2 \
        --network influx_network \
-<<<<<<< HEAD
-       --publish 8086:9999 \
-=======
-       --publish 9999:8086 \
->>>>>>> 466f4500
+       --publish 8086:8086 \
        ${INFLUXDB_V2_IMAGE}
 
 echo "Wait to start InfluxDB 2.0"
@@ -116,9 +112,5 @@
        --detach \
        --name influxdb_v2_onboarding \
        --network influx_network \
-<<<<<<< HEAD
-       --publish 8089:9999 \
-=======
-       --publish 9990:8086 \
->>>>>>> 466f4500
+       --publish 8089:8086 \
        ${INFLUXDB_V2_IMAGE}
